--- conflicted
+++ resolved
@@ -4,21 +4,11 @@
 class CustomCodeConfig(AppConfig):
     default_auto_field = 'django.db.models.BigAutoField'
     name = 'custom_code'
-<<<<<<< HEAD
-    integration_points = {
-        'target_detail_button': {
-=======
 
     def target_detail_buttons(self):
         return {
->>>>>>> 0be36d47
             'namespace': 'custom_code:vet',
             'title': 'Run kilonova candidate vetting',
             'class': "btn btn-pink",
             'text': 'Vet'
-<<<<<<< HEAD
-        }
-    }
-=======
-        }
->>>>>>> 0be36d47
+        }