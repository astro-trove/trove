--- conflicted
+++ resolved
@@ -320,10 +320,6 @@
         Method that handles the GET requests for this view. Calls the kilonova vetting code.
         """
         target = Target.objects.get(pk=kwargs['pk'])
-<<<<<<< HEAD
-        qprob, qso, qoffset, asassnprob, asassn, asassnoffset, tnsresults = static_cats_query([target.ra], [target.dec],
-                                                                                  db_connect=DB_CONNECT)
-=======
         qprob, qso, qoffset, asassnprob, asassn, asassnoffset, tns_results = \
             static_cats_query([target.ra], [target.dec], db_connect=DB_CONNECT)
 
@@ -339,7 +335,6 @@
             if redshift is not None and target.extra_fields.get('Redshift') != redshift:
                 update_or_create_target_extra(target, 'Redshift', redshift)
                 messages.success(self.request, f"Redshift set to {redshift}")
->>>>>>> 9ab44dc6
 
         update_or_create_target_extra(target=target, key='QSO Match', value=qso[0])
         if qso[0] != 'None':
