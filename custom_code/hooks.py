import logging
from kne_cand_vetting.catalogs import static_cats_query
from kne_cand_vetting.galaxy_matching import galaxy_search
from tom_targets.models import TargetExtra
import json

logger = logging.getLogger(__name__)


def target_post_save(target, created):
    """This hook runs following update of a target."""
    logger.info('Target post save hook: %s created: %s', target, created)

<<<<<<< HEAD
    if created:
        qprob, qso, qoffset = static_cats_query([target.ra], [target.dec])
        TargetExtra(target=target, key='QSO Match', value=qso[0]).save()
        TargetExtra(target=target, key='QSO Prob.', value=qprob[0]).save()
        TargetExtra(target=target, key='QSO Offset', value=qoffset[0]).save()
=======
    qprob, qso, qoffset, asassnprob, asassn, asassnoffset = static_cats_query([target.ra], [target.dec])
    TargetExtra(target=target, key='QSO Match', value=qso[0]).save()
    if qso[0] != 'None':
        TargetExtra(target=target, key='QSO Prob.', value=qprob[0]).save()
        TargetExtra(target=target, key='QSO Offset', value=qoffset[0]).save()
    TargetExtra(target=target, key='ASASSN Match', value=asassn[0]).save()
    if asassn[0] != 'None':
        TargetExtra(target=target, key='ASASSN Prob.', value=asassnprob[0]).save()
        TargetExtra(target=target, key='ASASSN Offset', value=asassnoffset[0]).save()

    matches, hostdict = galaxy_search([target.ra], [target.dec])
    TargetExtra(target=target, key='Host Galaxies', value=json.dumps(hostdict)).save()
>>>>>>> 4b6da1f6
<|MERGE_RESOLUTION|>--- conflicted
+++ resolved
@@ -11,23 +11,16 @@
     """This hook runs following update of a target."""
     logger.info('Target post save hook: %s created: %s', target, created)
 
-<<<<<<< HEAD
     if created:
-        qprob, qso, qoffset = static_cats_query([target.ra], [target.dec])
+        qprob, qso, qoffset, asassnprob, asassn, asassnoffset = static_cats_query([target.ra], [target.dec])
         TargetExtra(target=target, key='QSO Match', value=qso[0]).save()
-        TargetExtra(target=target, key='QSO Prob.', value=qprob[0]).save()
-        TargetExtra(target=target, key='QSO Offset', value=qoffset[0]).save()
-=======
-    qprob, qso, qoffset, asassnprob, asassn, asassnoffset = static_cats_query([target.ra], [target.dec])
-    TargetExtra(target=target, key='QSO Match', value=qso[0]).save()
-    if qso[0] != 'None':
-        TargetExtra(target=target, key='QSO Prob.', value=qprob[0]).save()
-        TargetExtra(target=target, key='QSO Offset', value=qoffset[0]).save()
-    TargetExtra(target=target, key='ASASSN Match', value=asassn[0]).save()
-    if asassn[0] != 'None':
-        TargetExtra(target=target, key='ASASSN Prob.', value=asassnprob[0]).save()
-        TargetExtra(target=target, key='ASASSN Offset', value=asassnoffset[0]).save()
+        if qso[0] != 'None':
+            TargetExtra(target=target, key='QSO Prob.', value=qprob[0]).save()
+            TargetExtra(target=target, key='QSO Offset', value=qoffset[0]).save()
+        TargetExtra(target=target, key='ASASSN Match', value=asassn[0]).save()
+        if asassn[0] != 'None':
+            TargetExtra(target=target, key='ASASSN Prob.', value=asassnprob[0]).save()
+            TargetExtra(target=target, key='ASASSN Offset', value=asassnoffset[0]).save()
 
-    matches, hostdict = galaxy_search([target.ra], [target.dec])
-    TargetExtra(target=target, key='Host Galaxies', value=json.dumps(hostdict)).save()
->>>>>>> 4b6da1f6
+        matches, hostdict = galaxy_search([target.ra], [target.dec])
+        TargetExtra(target=target, key='Host Galaxies', value=json.dumps(hostdict)).save()